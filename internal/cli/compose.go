package cli

import (
	"fmt"
	"os"

	"github.com/spf13/cobra"
	"github.com/trebuchet-org/treb-cli/internal/cli/render"
	"github.com/trebuchet-org/treb-cli/internal/usecase"
)

// NewComposeCmd creates the orchestrate command using the new architecture
func NewComposeCmd() *cobra.Command {
	var (
		network        string
		namespace      string
		profile        string
		dryRun         bool
		debug          bool
		debugJSON      bool
		verbose        bool
		nonInteractive bool
<<<<<<< HEAD
		resume         bool
=======
		slow           bool
>>>>>>> fe6cc5d0
	)

	cmd := &cobra.Command{
		Use:   "compose <compose-file>",
		Short: "Execute orchestrated deployments from a YAML configuration",
		Long: `Execute multiple deployment scripts in dependency order based on a YAML configuration file.

The composes file defines components, their deployment scripts, dependencies, and environment variables.
Treb will build a dependency graph and execute scripts in the correct order.

Example compose file (protocol.yaml):
  group: Mento Protocol
  components:
    Broker:
      script: DeployBroker
    Tokens:
      script: DeployTokens
      deps: 
        - Broker
    Reserve:
      script: DeployReserve
      deps: 
        - Tokens
      env:
        INITIAL_BALANCE: "1000000"
    SortedOracles:
      script: DeploySortedOracles
      deps:
        - Reserve

This will execute: Broker → Tokens → Reserve → SortedOracles`,
		Example: `  # Execute orchestration from YAML file
  treb compose deploy.yaml

  # Execute with specific network and dry run
  treb compose deploy.yaml --network sepolia --dry-run

  # Execute with debug output
  treb compose deploy.yaml --debug --verbose`,
		SilenceUsage: true,
		Args:         cobra.ExactArgs(1),
		RunE: func(cmd *cobra.Command, args []string) error {
			app, err := getApp(cmd)
			if err != nil {
				return err
			}

			orchestrationFile := args[0]

			// Default network and namespace resolution
			if network == "" {
				network = os.Getenv("DEPLOYMENT_NETWORK")
				if network == "" {
					network = "local"
				}
			}

			// Default namespace
			if namespace == "" {
				namespace = "default"
			}

			// Create compose parameters
			params := usecase.ComposeParams{
				ConfigPath:     orchestrationFile,
				Network:        network,
				Namespace:      namespace,
				Profile:        profile,
				DryRun:         dryRun,
				Debug:          debug,
				DebugJSON:      debugJSON,
				Verbose:        verbose,
				NonInteractive: true, // Orchestration should always be non-interactive
<<<<<<< HEAD
				Resume:         resume,
=======
				Slow:           slow,
>>>>>>> fe6cc5d0
			}

			ctx := cmd.Context()

			// Execute orchestration
			result, err := app.ComposeDeployment.Execute(ctx, params)
			if err != nil {
				return err
			}

			// Render the results
			renderer := render.NewComposeRenderer(cmd.OutOrStdout())
			if err := renderer.RenderComposeResult(result); err != nil {
				return err
			}

			// Return error if compose failed
			if !result.Success {
				if result.FailedStep != nil && result.FailedStep.Error != nil {
					return fmt.Errorf("compose failed: %w", result.FailedStep.Error)
				}
				return fmt.Errorf("compose failed")
			}

			return nil
		},
	}

	// Network and namespace flags
	cmd.Flags().StringVarP(&network, "network", "n", "", "Network to deploy to (local, sepolia, mainnet, etc.)")
	cmd.Flags().StringVarP(&namespace, "namespace", "s", "", "Deployment namespace (default, staging, production) [also sets foundry profile]")
	cmd.Flags().StringVar(&profile, "profile", "", "Foundry profile to use (overrides namespace-based profile)")

	// Execution flags
	cmd.Flags().BoolVar(&dryRun, "dry-run", false, "Perform a dry run without broadcasting transactions")
	cmd.Flags().BoolVar(&debug, "debug", false, "Enable debug mode (shows forge output and saves to file)")
	cmd.Flags().BoolVar(&slow, "slow", false, "Run forge with --slow")
	cmd.Flags().BoolVar(&debugJSON, "debug-json", false, "Enable JSON debug mode (shows raw JSON output)")
	cmd.Flags().BoolVarP(&verbose, "verbose", "v", false, "Show extra detailed information for events and transactions")
	cmd.Flags().BoolVar(&nonInteractive, "non-interactive", false, "Disable interactive prompts (always non-interactive for orchestration)")
	cmd.Flags().BoolVar(&resume, "resume", false, "Resume from a previous failed or interrupted compose run")

	return cmd
}<|MERGE_RESOLUTION|>--- conflicted
+++ resolved
@@ -20,11 +20,8 @@
 		debugJSON      bool
 		verbose        bool
 		nonInteractive bool
-<<<<<<< HEAD
 		resume         bool
-=======
 		slow           bool
->>>>>>> fe6cc5d0
 	)
 
 	cmd := &cobra.Command{
@@ -98,11 +95,8 @@
 				DebugJSON:      debugJSON,
 				Verbose:        verbose,
 				NonInteractive: true, // Orchestration should always be non-interactive
-<<<<<<< HEAD
 				Resume:         resume,
-=======
 				Slow:           slow,
->>>>>>> fe6cc5d0
 			}
 
 			ctx := cmd.Context()
