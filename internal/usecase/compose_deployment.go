package usecase

import (
	"context"
	"encoding/json"
	"fmt"
	"os"
	"path/filepath"
	"sort"
	"time"

	"gopkg.in/yaml.v3"
)

// ComposeDeployment handles orchestrated deployments from YAML configuration
type ComposeDeployment struct {
	runScript *RunScript
	progress  ComposeSink
}

// NewComposeDeployment creates a new orchestrate deployment use case
func NewComposeDeployment(
	runScript *RunScript,
	progress ComposeSink,
) *ComposeDeployment {
	return &ComposeDeployment{
		runScript: runScript,
		progress:  progress,
	}
}

// ComposeParams contains parameters for orchestration
type ComposeParams struct {
	ConfigPath     string
	Network        string
	Namespace      string
	Profile        string
	DryRun         bool
	Debug          bool
	DebugJSON      bool
	Verbose        bool
	NonInteractive bool
<<<<<<< HEAD
	Resume         bool // Resume from previous execution
=======
	Slow           bool
>>>>>>> fe6cc5d0
}

// ComposeResult contains the result of orchestration
type ComposeResult struct {
	Plan             *ExecutionPlan
	ExecutedSteps    []*StepResult
	FailedStep       *StepResult
	Success          bool
	TotalDeployments int
}

// StepResult contains the result of executing a single step
type StepResult struct {
	Step      *ExecutionStep
	RunResult *RunScriptResult
	Error     error
}

// StepStateInfo is a lightweight version of StepResult for state storage
type StepStateInfo struct {
	Step        *ExecutionStep `json:"step"`
	Success     bool           `json:"success"`
	Error       string         `json:"error,omitempty"`
	Deployments int            `json:"deployments,omitempty"`
}

// ComposeState represents the state of a compose execution
type ComposeState struct {
	StartedAt        time.Time                 `json:"started_at"`
	UpdatedAt        time.Time                 `json:"updated_at"`
	ConfigPath       string                    `json:"config_path"`
	Network          string                    `json:"network"`
	Namespace        string                    `json:"namespace"`
	Plan             *ExecutionPlan            `json:"plan"`
	ExecutedSteps    map[string]*StepStateInfo `json:"executed_steps"`
	CurrentStepIndex int                       `json:"current_step_index"`
	Status           string                    `json:"status"` // "running", "failed", "completed"
	TotalDeployments int                       `json:"total_deployments"`
}

// Execute runs the orchestration
func (o *ComposeDeployment) Execute(ctx context.Context, params ComposeParams) (*ComposeResult, error) {
	var state *ComposeState
	var plan *ExecutionPlan
	startIndex := 0

	// Handle resume mode
	if params.Resume {
		// Try to load previous state
		prevState, err := o.loadState(params.ConfigPath)
		if err != nil {
			return nil, fmt.Errorf("failed to resume: %w", err)
		}

		// Validate that we're resuming the same configuration
		if prevState.ConfigPath != params.ConfigPath {
			return nil, fmt.Errorf("cannot resume: config path changed (was %s, now %s)", prevState.ConfigPath, params.ConfigPath)
		}

		if prevState.Status == "completed" {
			return nil, fmt.Errorf("previous run already completed successfully")
		}

		// Use the existing plan and start from where we left off
		plan = prevState.Plan
		state = prevState
		startIndex = prevState.CurrentStepIndex

		// Emit resume event
		o.progress.OnProgress(ctx, ProgressEvent{
			Stage: "compose_resumed",
			Metadata: map[string]interface{}{
				"from_step": startIndex,
				"total":     len(plan.Components),
			},
		})
	} else {
		// Parse orchestration file
		config, err := o.parseComposeFile(params.ConfigPath)
		if err != nil {
			return nil, fmt.Errorf("failed to parse orchestration file: %w", err)
		}

		// Validate configuration
		if err := config.Validate(); err != nil {
			return nil, fmt.Errorf("invalid orchestration configuration: %w", err)
		}

		// Create execution plan
		plan, err = o.createExecutionPlan(config)
		if err != nil {
			return nil, fmt.Errorf("failed to create execution plan: %w", err)
		}

		// Initialize new state
		state = &ComposeState{
			StartedAt:        time.Now(),
			UpdatedAt:        time.Now(),
			ConfigPath:       params.ConfigPath,
			Network:          params.Network,
			Namespace:        params.Namespace,
			Plan:             plan,
			ExecutedSteps:    make(map[string]*StepStateInfo),
			CurrentStepIndex: 0,
			Status:           "running",
			TotalDeployments: 0,
		}

		// Save initial state
		if err := o.saveState(state); err != nil {
			// Log warning but don't fail
			fmt.Fprintf(os.Stderr, "Warning: failed to save initial state: %v\n", err)
		}
	}

	// Emit plan created event so it can be rendered
	o.progress.OnProgress(ctx, ProgressEvent{
		Stage:    "plan_created",
		Metadata: plan,
	})

	// Build result from state
	result := &ComposeResult{
		Plan:             plan,
		ExecutedSteps:    make([]*StepResult, 0),
		Success:          true,
		TotalDeployments: state.TotalDeployments,
	}

	// Add previously executed steps to result - we only have StepStateInfo, not full StepResult
	// This is fine since we're resuming and these steps were already completed
	for i := 0; i < startIndex; i++ {
		if stateInfo, exists := state.ExecutedSteps[plan.Components[i].Name]; exists {
			// Create a minimal StepResult for display purposes
			stepResult := &StepResult{
				Step: stateInfo.Step,
				RunResult: &RunScriptResult{
					Success: stateInfo.Success,
				},
				Error: nil,
			}
			if stateInfo.Error != "" {
				stepResult.Error = fmt.Errorf("%s", stateInfo.Error)
			}
			result.ExecutedSteps = append(result.ExecutedSteps, stepResult)

			// Add the deployment count from the saved state
			if stateInfo.Deployments > 0 {
				// We can't recreate the full changeset, but we can track the count
				result.TotalDeployments += stateInfo.Deployments
			}
		}
	}

	// Execute remaining steps
	for i := startIndex; i < len(plan.Components); i++ {
		step := plan.Components[i]

		// Update current step in state
		state.CurrentStepIndex = i
		state.Status = "running"
		if err := o.saveState(state); err != nil {
			fmt.Fprintf(os.Stderr, "Warning: failed to save state: %v\n", err)
		}

		// Emit step starting event
		o.progress.OnProgress(ctx, ProgressEvent{
			Stage: "step_starting",
			Metadata: map[string]interface{}{
				"name":    step.Name,
				"script":  step.Script,
				"current": i + 1,
				"total":   len(plan.Components),
			},
		})

		// Execute the step
		stepResult := o.executeStep(ctx, step, params)
		result.ExecutedSteps = append(result.ExecutedSteps, stepResult)

		// Convert to lightweight state info for storage
		stateInfo := &StepStateInfo{
			Step:    step,
			Success: stepResult.Error == nil && (stepResult.RunResult == nil || stepResult.RunResult.Success),
			Error:   "",
		}
		if stepResult.Error != nil {
			stateInfo.Error = stepResult.Error.Error()
		}
		if stepResult.RunResult != nil && stepResult.RunResult.Changeset != nil {
			stateInfo.Deployments = len(stepResult.RunResult.Changeset.Create.Deployments)
		}
		state.ExecutedSteps[step.Name] = stateInfo

		// Emit step completed event
		o.progress.OnProgress(ctx, ProgressEvent{
			Stage:    "step_completed",
			Metadata: stepResult,
		})

		// Check for failure - either error or unsuccessful result
		if stepResult.Error != nil || (stepResult.RunResult != nil && !stepResult.RunResult.Success) {
			result.FailedStep = stepResult
			result.Success = false
			state.Status = "failed"

			// If there's no error but success is false, create an error
			if stepResult.Error == nil {
				stepResult.Error = fmt.Errorf("step '%s' failed", step.Name)
			}

			// Save failed state
			if err := o.saveState(state); err != nil {
				fmt.Fprintf(os.Stderr, "Warning: failed to save failed state: %v\n", err)
			}

			break
		}

		// Count deployments
		if stepResult.RunResult != nil && stepResult.RunResult.Changeset != nil {
			deploymentCount := len(stepResult.RunResult.Changeset.Create.Deployments)
			result.TotalDeployments += deploymentCount
			state.TotalDeployments += deploymentCount
		}

		// Save successful step state
		if err := o.saveState(state); err != nil {
			fmt.Fprintf(os.Stderr, "Warning: failed to save state after step: %v\n", err)
		}
	}

	// Update final state
	if result.Success {
		state.Status = "completed"
		state.CurrentStepIndex = len(plan.Components)
		if err := o.saveState(state); err != nil {
			fmt.Fprintf(os.Stderr, "Warning: failed to save final state: %v\n", err)
		}
	}

	// Emit compose completed event
	o.progress.OnProgress(ctx, ProgressEvent{
		Stage: "compose_completed",
	})

	return result, nil
}

// getStateFilePath returns the path to the compose state file
func (o *ComposeDeployment) getStateFilePath(configPath string) (string, error) {
	// Get the working directory
	workDir, err := os.Getwd()
	if err != nil {
		return "", err
	}

	// Create the out/.treb directory if it doesn't exist
	stateDir := filepath.Join(workDir, "out", ".treb")
	if err := os.MkdirAll(stateDir, 0755); err != nil {
		return "", err
	}

	// Get the base name of the config file without extension
	configBase := filepath.Base(configPath)
	configName := configBase
	if ext := filepath.Ext(configBase); ext != "" {
		configName = configBase[:len(configBase)-len(ext)]
	}

	// Create state file name like "compose-<config-name>.json"
	stateFileName := fmt.Sprintf("compose-%s.json", configName)
	return filepath.Join(stateDir, stateFileName), nil
}

// saveState saves the current compose state to disk
func (o *ComposeDeployment) saveState(state *ComposeState) error {
	statePath, err := o.getStateFilePath(state.ConfigPath)
	if err != nil {
		return err
	}

	state.UpdatedAt = time.Now()

	data, err := json.MarshalIndent(state, "", "  ")
	if err != nil {
		return fmt.Errorf("failed to marshal state: %w", err)
	}

	if err := os.WriteFile(statePath, data, 0644); err != nil {
		return fmt.Errorf("failed to write state file: %w", err)
	}

	return nil
}

// loadState loads a previous compose state from disk
func (o *ComposeDeployment) loadState(configPath string) (*ComposeState, error) {
	statePath, err := o.getStateFilePath(configPath)
	if err != nil {
		return nil, err
	}

	data, err := os.ReadFile(statePath)
	if err != nil {
		if os.IsNotExist(err) {
			return nil, fmt.Errorf("no previous compose run found for %s", filepath.Base(configPath))
		}
		return nil, fmt.Errorf("failed to read state file: %w", err)
	}

	var state ComposeState
	if err := json.Unmarshal(data, &state); err != nil {
		return nil, fmt.Errorf("failed to unmarshal state: %w", err)
	}

	return &state, nil
}

// parseComposeFile parses the YAML orchestration file
func (o *ComposeDeployment) parseComposeFile(path string) (*ComposeConfig, error) {
	data, err := os.ReadFile(path)
	if err != nil {
		return nil, fmt.Errorf("failed to read file: %w", err)
	}

	var config ComposeConfig
	if err := yaml.Unmarshal(data, &config); err != nil {
		return nil, fmt.Errorf("failed to parse YAML: %w", err)
	}

	return &config, nil
}

// createExecutionPlan creates a linearized execution plan from the configuration
func (o *ComposeDeployment) createExecutionPlan(config *ComposeConfig) (*ExecutionPlan, error) {
	graph := NewDependencyGraph(config)
	steps, err := graph.TopologicalSort()
	if err != nil {
		return nil, err
	}

	return &ExecutionPlan{
		Group:      config.Group,
		Components: steps,
	}, nil
}

// executeStep executes a single orchestration step
func (o *ComposeDeployment) executeStep(ctx context.Context, step *ExecutionStep, params ComposeParams) *StepResult {
	// Prepare parameters for run script
	scriptParams := RunScriptParams{
		ScriptRef:      step.Script,
		Parameters:     step.Env,
		DryRun:         params.DryRun,
		Debug:          params.Debug,
		DebugJSON:      params.DebugJSON,
		Verbose:        params.Verbose,
		Slow:           params.Slow,
		NonInteractive: true, // Always non-interactive for orchestration
	}

	// Execute the script
	runResult, err := o.runScript.Run(ctx, scriptParams)

	return &StepResult{
		Step:      step,
		RunResult: runResult,
		Error:     err,
	}
}

// Compose configuration types

// ComposeConfig represents the top-level configuration for orchestrated deployments
type ComposeConfig struct {
	Group      string                      `yaml:"group"`
	Components map[string]*ComponentConfig `yaml:"components"`
}

// ComponentConfig represents a single component in the orchestration
type ComponentConfig struct {
	Script string            `yaml:"script"`
	Deps   []string          `yaml:"deps,omitempty"`
	Env    map[string]string `yaml:"env,omitempty"`
}

// ExecutionPlan represents the linearized execution plan
type ExecutionPlan struct {
	Group      string
	Components []*ExecutionStep
}

// ExecutionStep represents a single step in the execution plan
type ExecutionStep struct {
	Name         string
	Script       string
	Env          map[string]string
	Dependencies []string // For reference/debugging
}

// Validate checks the orchestration configuration for errors
func (config *ComposeConfig) Validate() error {
	if config.Group == "" {
		return fmt.Errorf("group name is required")
	}

	if len(config.Components) == 0 {
		return fmt.Errorf("at least one component is required")
	}

	// Check for self-dependencies and non-existent dependencies
	for name, component := range config.Components {
		if component.Script == "" {
			return fmt.Errorf("component '%s' must specify a script", name)
		}

		for _, dep := range component.Deps {
			if dep == name {
				return fmt.Errorf("component '%s' cannot depend on itself", name)
			}

			if _, exists := config.Components[dep]; !exists {
				return fmt.Errorf("component '%s' depends on non-existent component '%s'", name, dep)
			}
		}
	}

	return nil
}

// DependencyGraph represents a directed acyclic graph of components
type DependencyGraph struct {
	nodes map[string]*ComponentConfig
	edges map[string][]string // adjacency list: node -> list of dependents
}

// NewDependencyGraph creates a new dependency graph from the orchestration config
func NewDependencyGraph(config *ComposeConfig) *DependencyGraph {
	graph := &DependencyGraph{
		nodes: config.Components,
		edges: make(map[string][]string),
	}

	// Build the dependency graph
	for name, component := range config.Components {
		for _, dep := range component.Deps {
			// Check if dependency exists
			if _, exists := config.Components[dep]; !exists {
				// We'll handle this error during validation
				continue
			}

			// Add edge from dependency to this component
			graph.edges[dep] = append(graph.edges[dep], name)
		}
	}

	return graph
}

// TopologicalSort performs a topological sort on the dependency graph
// Returns the components in execution order, or an error if there's a cycle
func (g *DependencyGraph) TopologicalSort() ([]*ExecutionStep, error) {
	// Calculate in-degree for each node
	inDegree := make(map[string]int)
	for name := range g.nodes {
		inDegree[name] = 0
	}

	// Count dependencies (in-degree)
	for name, component := range g.nodes {
		for _, dep := range component.Deps {
			if _, exists := g.nodes[dep]; !exists {
				return nil, fmt.Errorf("component '%s' depends on non-existent component '%s'", name, dep)
			}
			inDegree[name]++
		}
	}

	// Initialize queue with nodes that have no dependencies
	var queue []string
	for name, degree := range inDegree {
		if degree == 0 {
			queue = append(queue, name)
		}
	}

	// Sort the initial queue for deterministic output
	sort.Strings(queue)

	var result []*ExecutionStep

	for len(queue) > 0 {
		// Remove first element from queue
		current := queue[0]
		queue = queue[1:]

		// Add to result
		component := g.nodes[current]
		step := &ExecutionStep{
			Name:         current,
			Script:       component.Script,
			Env:          component.Env,
			Dependencies: component.Deps,
		}
		result = append(result, step)

		// Process all dependents of current node
		dependents := g.edges[current]
		sort.Strings(dependents) // For deterministic output

		for _, dependent := range dependents {
			inDegree[dependent]--
			if inDegree[dependent] == 0 {
				queue = append(queue, dependent)
				// Keep queue sorted for deterministic output
				sort.Strings(queue)
			}
		}
	}

	// Check for cycles
	if len(result) != len(g.nodes) {
		// Find remaining nodes with dependencies (part of cycles)
		var cycleNodes []string
		for name, degree := range inDegree {
			if degree > 0 {
				cycleNodes = append(cycleNodes, name)
			}
		}
		return nil, fmt.Errorf("circular dependency detected involving components: %v", cycleNodes)
	}

	return result, nil
}<|MERGE_RESOLUTION|>--- conflicted
+++ resolved
@@ -40,11 +40,8 @@
 	DebugJSON      bool
 	Verbose        bool
 	NonInteractive bool
-<<<<<<< HEAD
 	Resume         bool // Resume from previous execution
-=======
 	Slow           bool
->>>>>>> fe6cc5d0
 }
 
 // ComposeResult contains the result of orchestration
@@ -213,7 +210,7 @@
 		// Emit step starting event
 		o.progress.OnProgress(ctx, ProgressEvent{
 			Stage: "step_starting",
-			Metadata: map[string]interface{}{
+			Metadata: map[string]any{
 				"name":    step.Name,
 				"script":  step.Script,
 				"current": i + 1,
