--- conflicted
+++ resolved
@@ -112,32 +112,12 @@
 		}
 
 		// Run the script
-<<<<<<< HEAD
-
-		// Debug mode always implies dry run to prevent Safe transaction creation
-		if debug || debugJSON {
-			dryRun = true
-		}
-
-		display.PrintDeploymentBanner(filepath.Base(scriptContract.Path), network, namespace, dryRun, envVars)
-
-		opts := executor.RunOptions{
-			Script:    scriptContract,
-			Network:   network,
-			Namespace: namespace,
-			EnvVars:   parsedEnvVars,
-			DryRun:    dryRun,
-			Debug:     debug || debugJSON,
-			DebugJSON: debugJSON,
-=======
 		result, err := scriptRunner.Run(runConfig)
 		if err != nil {
 			checkError(err)
->>>>>>> bd50afc8
 		}
 
 		if !result.Success {
-			display.HandleScriptError(result, indexer)
 			os.Exit(1)
 		}
 
